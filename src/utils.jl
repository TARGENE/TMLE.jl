--- conflicted
+++ resolved
@@ -209,7 +209,6 @@
 Base.showerror(io::IO, e::FitFailedError) = print(io, e.msg)
 
 with_encoder(model; encoder=ContinuousEncoder(drop_last=true, one_hot_ordered_factors = false)) = Pipeline(encoder,  model)
-<<<<<<< HEAD
 """
     check_inputs(Ψ, dataset, prevalence)
 
@@ -236,11 +235,9 @@
 end
 
 weighted_mean(x, w) = sum(w .* x) / sum(w)
-=======
 
 ###############################################################################
 ##                           Printing Utilities                             ###
 ###############################################################################
 
-pretty_pvalue(pvalue) = pvalue == 0 ? "< 1e-99" : @sprintf("%.2e", pvalue)
->>>>>>> aeab2c16
+pretty_pvalue(pvalue) = pvalue == 0 ? "< 1e-99" : @sprintf("%.2e", pvalue)