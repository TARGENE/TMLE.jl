--- conflicted
+++ resolved
@@ -266,7 +266,6 @@
     @test length(report(mach).extreme_propensity_idx) == 12
 end
 
-<<<<<<< HEAD
 
 @testset "Test dropmissing" begin
     T₁ = (
@@ -299,13 +298,13 @@
     )
     @test filteredT₂() == [8  4  3
                            8  4  9] |> Tables.table |> Tables.columntable
-=======
+
+end
 @testset "Test influencecurve" begin
     @test TMLE.influencecurve([1, 1, 1], [1, 0, 1], [0.8, 0.1, 0.8], [0.8, 0.2, 0.8], 1) == 
         [0.0
         -0.9
         0.0]
->>>>>>> 4f700190
 end
 
 end;
